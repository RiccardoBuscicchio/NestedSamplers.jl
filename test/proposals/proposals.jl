const PROPOSALS = [
    Proposals.Uniform(),
    Proposals.RWalk(),
    Proposals.RStagger(),
<<<<<<< HEAD
    Proposals.Slice()
=======
    Proposals.RSlice()
>>>>>>> a0569d8e
]

const BOUNDS = [
    Bounds.NoBounds(2),
    Bounds.Ellipsoid(2),
    Bounds.MultiEllipsoid(2)
]

@testset "interface - $(typeof(prop))" for prop in PROPOSALS, bound in BOUNDS
    logl(X) = -sum(x->x^2, X)
    prior(u) = 2u .- 1 # Uniform -1, to 1
    us = rand(rng, 2, 10)
    point, _bound = Bounds.rand_live(rng, bound, us)
    loglstar = logl(prior(point))
    u, v, logL = prop(rng, point, loglstar, _bound, logl, prior)
    # simple bounds checks
    @test all(x -> 0 < x < 1, u)
    @test all(x -> -1 < x < 1, v)
    
    # check new point actually has better likelihood
    @test logl(v) == logL ≥ loglstar
end

@testset "Uniform" begin
    # printing
    @test sprint(show, Proposals.Uniform()) == "NestedSamplers.Proposals.Uniform"
end

@testset "RWalk" begin
    prop = Proposals.RWalk()
    @test prop.scale == 1
    @test prop.ratio == 0.5
    @test prop.walks == 25

    @test_throws AssertionError Proposals.RWalk(ratio=-0.2)
    @test_throws AssertionError Proposals.RWalk(ratio=1.2)
    @test_throws AssertionError Proposals.RWalk(walks=0)
    @test_throws AssertionError Proposals.RWalk(walks=2, ratio=0.2)
    @test_throws AssertionError Proposals.RWalk(scale=-4)
end

@testset "RStagger" begin
    prop = Proposals.RStagger()
    @test prop.scale == 1
    @test prop.ratio == 0.5
    @test prop.walks == 25

    @test_throws AssertionError Proposals.RStagger(ratio=-0.2)
    @test_throws AssertionError Proposals.RStagger(ratio=1.2)
    @test_throws AssertionError Proposals.RStagger(walks=0)
    @test_throws AssertionError Proposals.RStagger(walks=2, ratio=0.2)
    @test_throws AssertionError Proposals.RStagger(scale=-4)
end

@testset "unitcheck" begin
    @test Proposals.unitcheck(rand(rng, 1000))
    @test !Proposals.unitcheck(randn(rng, 1000))

    # works with tuples, too
    @test Proposals.unitcheck((0.3, 0.6, 0.8))
end

<<<<<<< HEAD
@testset "Slice" begin
    prop = Proposals.Slice()
    @test prop.slices == 5
    @test prop.scale == 1

    @test_throws AssertionError Proposals.Slice(slices=-2)
    @test_throws AssertionError Proposals.Slice(scale=-3)
=======
@testset "RSlice" begin
    prop = Proposals.RSlice()
    @test prop.slices == 5
    @test prop.scale == 1

    @test_throws AssertionError Proposals.RSlice(slices=-2)
    @test_throws AssertionError Proposals.RSlice(scale=-3)
>>>>>>> a0569d8e
end<|MERGE_RESOLUTION|>--- conflicted
+++ resolved
@@ -2,11 +2,8 @@
     Proposals.Uniform(),
     Proposals.RWalk(),
     Proposals.RStagger(),
-<<<<<<< HEAD
-    Proposals.Slice()
-=======
+    Proposals.Slice(),
     Proposals.RSlice()
->>>>>>> a0569d8e
 ]
 
 const BOUNDS = [
@@ -69,7 +66,6 @@
     @test Proposals.unitcheck((0.3, 0.6, 0.8))
 end
 
-<<<<<<< HEAD
 @testset "Slice" begin
     prop = Proposals.Slice()
     @test prop.slices == 5
@@ -77,7 +73,8 @@
 
     @test_throws AssertionError Proposals.Slice(slices=-2)
     @test_throws AssertionError Proposals.Slice(scale=-3)
-=======
+end
+
 @testset "RSlice" begin
     prop = Proposals.RSlice()
     @test prop.slices == 5
@@ -85,5 +82,4 @@
 
     @test_throws AssertionError Proposals.RSlice(slices=-2)
     @test_throws AssertionError Proposals.RSlice(scale=-3)
->>>>>>> a0569d8e
 end