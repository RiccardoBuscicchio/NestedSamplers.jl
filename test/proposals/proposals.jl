--- conflicted
+++ resolved
@@ -57,7 +57,14 @@
     @test_throws AssertionError Proposals.RStagger(scale=-4)
 end
 
-<<<<<<< HEAD
+@testset "unitcheck" begin
+    @test Proposals.unitcheck(rand(rng, 1000))
+    @test !Proposals.unitcheck(randn(rng, 1000))
+
+    # works with tuples, too
+    @test Proposals.unitcheck((0.3, 0.6, 0.8))
+end
+
 @testset "Slice" begin
     prop = Proposals.Slice()
     @test prop.slices == 5
@@ -65,12 +72,4 @@
 
     @test_throws AssertionError Proposals.Slice(slices=-2)
     @test_throws AssertionError Proposals.Slice(scale=-3)
-=======
-@testset "unitcheck" begin
-    @test Proposals.unitcheck(rand(rng, 1000))
-    @test !Proposals.unitcheck(randn(rng, 1000))
-
-    # works with tuples, too
-    @test Proposals.unitcheck((0.3, 0.6, 0.8))
->>>>>>> e4427760
 end