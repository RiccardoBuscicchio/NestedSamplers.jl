"""
    NestedSamplers.Proposals

This module contains the different algorithms for proposing new points within a bounding volume in unit space.

The available implementations are
* [`Proposals.Uniform`](@ref) - samples uniformly within the bounding volume
* [`Proposals.RWalk`](@ref) - random walks to a new point given an existing one
<<<<<<< HEAD
* [`Proposals.Slice`](@ref) - random slicing away to a new point given an existing one
=======
* [`Proposals.RStagger`](@ref) - random staggering away to a new point given an existing one
>>>>>>> f23459cd
"""
module Proposals

using ..Bounds

using Random: AbstractRNG
using LinearAlgebra
using Parameters

export AbstractProposal

"""
    NestedSamplers.AbstractProposal

The abstract type for live point proposal algorithms.

# Interface

Each `AbstractProposal` must have this function, 
```julia
(::AbstractProposal)(::AbstractRNG, point, loglstar, bounds, loglikelihood, prior_transform)
```
which, given the input `point` with loglikelihood `loglstar` inside a `bounds`, returns a new point in unit space, prior space, the loglikelihood, and the number of function calls.
"""
abstract type AbstractProposal end

# ----------------------------------------

"""
    Proposals.Uniform()

Propose a new live point by uniformly sampling within the bounding volume.
"""
struct Uniform <: AbstractProposal end

function (::Uniform)(rng::AbstractRNG,
    point::AbstractVector,
    logl_star,
    bounds::AbstractBoundingSpace,
    loglike,
    prior_transform)
    
    ncall = 0
    while true
        u = rand(rng, bounds)
        all(p->0 < p < 1, u) || continue
        v = prior_transform(u)
        logl = loglike(v)
        ncall += 1
        logl ≥ logl_star && return u, v, logl, ncall
    end
end

Base.show(io::IO, p::Uniform) = print(io, "NestedSamplers.Proposals.Uniform")

"""
    Proposals.RWalk(;ratio=0.5, walks=25, scale=1)

Propose a new live point by random walking away from an existing live point.

## Parameters
- `ratio` is the target acceptance ratio
- `walks` is the minimum number of steps to take
- `scale` is the proposal distribution scale, which will update _between_ proposals.
"""
@with_kw mutable struct RWalk <: AbstractProposal
    ratio = 0.5
    walks = 25
    scale = 1.0

    @assert 1 / walks ≤ ratio ≤ 1 "Target acceptance ratio must be between 1/`walks` and 1"
    @assert walks > 1 "Number of steps must be greater than 1"
    @assert scale ≥ 0 "Proposal scale must be non-negative"
end

function (prop::RWalk)(rng::AbstractRNG,
                       point::AbstractVector,
                       logl_star,
                       bounds::AbstractBoundingSpace,
                       loglike,
                       prior_transform;
                       kwargs...)
    # setup
    n = length(point)
    scale_init = prop.scale
    accept = reject = fail = nfail = nc = ncall = 0
    local du, u_prop, logl_prop, u, v, logl

    while nc < prop.walks || iszero(accept)
        # get proposed point
        while true
            # check scale factor to avoid over-shrinking
            prop.scale < 1e-5 * scale_init && error("Random walk sampling appears to be stuck.")
            # transform to proposal distribution
            du = randoffset(rng, bounds)
            u_prop = @. point + prop.scale * du
            # inside unit-cube
            all(u -> 0 < u < 1, u_prop) && break
            
            fail += 1
            nfail += 1
            # check if stuck generating bad numbers
            if fail > 100 * prop.walks
                @warn "Random number generation appears extremely inefficient. Adjusting the scale-factor accordingly"
                fail = 0
                prop.scale *= exp(-1/n)
            end
        end
        # check proposed point
        v_prop = prior_transform(u_prop)
        logl_prop = loglike(v_prop)
        if logl_prop ≥ logl_star
            u = u_prop
            v = v_prop
            logl = logl_prop
            accept += 1
        else
            reject += 1
        end
        nc += 1
        ncall += 1
        
        # check if stuck generating bad points
        if nc > 50 * prop.walks
            @warn "Random walk proposals appear to be extremely inefficient. Adjusting the scale-factor accordingly"
            prop.scale *= exp(-1/n)
            nc = accept = reject = 0
        end
    end
    
    # update proposal scale using acceptance ratio
    update_scale!(prop, accept, reject, n)

    return u, v, logl, ncall
end

# update proposal scale using target acceptance ratio
function update_scale!(prop, accept, reject, n)
    ratio = accept / (accept + reject)
    norm = max(prop.ratio, 1 - prop.ratio) * n
    scale = prop.scale * exp((ratio - prop.ratio) / norm)
    prop.scale = min(scale, sqrt(n))
    return prop
end

"""
    Proposals.RStagger(;ratio=0.5, walks=25, scale=1)

Propose a new live point by random staggering away from an existing live point. 
This differs from the random walk proposal in that the step size here is exponentially adjusted
to reach a target acceptance rate _during_ each proposal, in addition to _between_
proposals.

## Parameters
- `ratio` is the target acceptance ratio
- `walks` is the minimum number of steps to take
- `scale` is the proposal distribution scale, which will update _between_ proposals.
"""
@with_kw mutable struct RStagger <: AbstractProposal
    ratio = 0.5
    walks = 25
    scale = 1.0

    @assert 1 / walks ≤ ratio ≤ 1 "Target acceptance ratio must be between 1/`walks` and 1"
    @assert walks > 1 "Number of steps must be greater than 1"
    @assert scale ≥ 0 "Proposal scale must be non-negative"
end

<<<<<<< HEAD
"""
    Proposals.Slice(;slices=5)

Propose a new live point by a series of random slices away from an existing live point.
This is a standard _Gibbs-like_ implementation where a single multivariate slice is a combination of `slices` univariate slices through each axis.

## Parameters
- `slices` is the minimum number of slices.
"""
@with_kw mutable struct Slice <: AbstractProposal
    slices = 5
end
=======
function (prop::RStagger)(rng::AbstractRNG,
                          point::AbstractVector,
                          logl_star,
                          bounds::AbstractBoundingSpace,
                          loglike,
                          prior_transform;
                          kwargs...)
    #setup
    n = length(point)
    scale_init = prop.scale
    accept = reject = fail = nfail = nc = ncall = 0
    stagger = 1
    local du, u_prop, logl_prop, u, v, logl
    
    while nc < prop.walks || iszero(accept)
        # get proposed point
        while true
            # check scale factor to avoid over-shrinking
            prop.scale < 1e-5 * scale_init && error("Random walk sampling appears to be stuck.")
            # transform to proposal distribution
            du = randoffset(rng, bounds)
            u_prop = @. point + prop.scale * stagger * du
            # inside unit-cube
            all(u -> 0 < u < 1, u_prop) && break
            
            fail += 1
            nfail += 1
            # check if stuck generating bad numbers
            if fail > 100 * prop.walks
                @warn "Random number generation appears extremely inefficient. Adjusting the scale-factor accordingly"
                fail = 0
                prop.scale *= exp(-1/n)
            end
        end 
        # check proposed point
        v_prop = prior_transform(u_prop)
        logl_prop = loglike(v_prop)
        if logl_prop >= logl_star
            u = u_prop
            v = v_prop
            logl = logl_prop
            accept += 1
        else
            reject += 1
        end
        nc += 1
        ncall += 1
        
        # adjust _stagger_ to target an acceptance ratio of `prop.ratio`
        ratio = accept / (accept + reject)
        if ratio > prop.ratio
            stagger *= exp(1 / accept)
        elseif ratio < prop.ratio
            stagger /= exp(1 / reject)
        end
        
        # check if stuck generating bad points
        if nc > 50 * prop.walks
            @warn "Random walk proposals appear to be extremely inefficient. Adjusting the scale-factor accordingly"
            prop.scale *= exp(-1 / n)
            nc = accept = reject = 0
        end
    end
            
    # update proposal scale using acceptance ratio
    update_scale!(prop, accept, reject, n)
            
    return u, v, logl, ncall
end
      
>>>>>>> f23459cd

function (prop::Slice)(rng::AbstractRNG,
                       point::AbstractVector,
                       logl_star,
                       bounds::AbstractBoundingSpace,
                       loglike,
                       prior_transform;
                       kwargs...)
    # setup
    n = length(point)
    slices_init = prop.slices
    nc = nexpand = ncontract = 0
    fscale = [] 
    
    # modifying axes and computing lengths
    axes =          # scale based on past tuning
    axlens =
    
    # slice sampling loop
    for
        
        # shuffle axis update order
        
        
        
        # slice sample along a random direction
        for 
            
            # select axis
            
            
            
            # define starting window
            
            
            
            
            # stepping out left and right bounds
            while logl_l >= loglstar
                u_l -= axis
                
        
    
end # module Proposals<|MERGE_RESOLUTION|>--- conflicted
+++ resolved
@@ -6,11 +6,8 @@
 The available implementations are
 * [`Proposals.Uniform`](@ref) - samples uniformly within the bounding volume
 * [`Proposals.RWalk`](@ref) - random walks to a new point given an existing one
-<<<<<<< HEAD
+* [`Proposals.RStagger`](@ref) - random staggering away to a new point given an existing one
 * [`Proposals.Slice`](@ref) - random slicing away to a new point given an existing one
-=======
-* [`Proposals.RStagger`](@ref) - random staggering away to a new point given an existing one
->>>>>>> f23459cd
 """
 module Proposals
 
@@ -179,20 +176,6 @@
     @assert scale ≥ 0 "Proposal scale must be non-negative"
 end
 
-<<<<<<< HEAD
-"""
-    Proposals.Slice(;slices=5)
-
-Propose a new live point by a series of random slices away from an existing live point.
-This is a standard _Gibbs-like_ implementation where a single multivariate slice is a combination of `slices` univariate slices through each axis.
-
-## Parameters
-- `slices` is the minimum number of slices.
-"""
-@with_kw mutable struct Slice <: AbstractProposal
-    slices = 5
-end
-=======
 function (prop::RStagger)(rng::AbstractRNG,
                           point::AbstractVector,
                           logl_star,
@@ -263,7 +246,18 @@
     return u, v, logl, ncall
 end
       
->>>>>>> f23459cd
+"""
+    Proposals.Slice(;slices=5)
+
+Propose a new live point by a series of random slices away from an existing live point.
+This is a standard _Gibbs-like_ implementation where a single multivariate slice is a combination of `slices` univariate slices through each axis.
+
+## Parameters
+- `slices` is the minimum number of slices.
+"""
+@with_kw mutable struct Slice <: AbstractProposal
+    slices = 5
+end
 
 function (prop::Slice)(rng::AbstractRNG,
                        point::AbstractVector,
